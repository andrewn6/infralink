[package]
name = "worker"
version = "0.1.0"
edition = "2021"
workspace = ".."

# See more keys and their definitions at https://doc.rust-lang.org/cargo/reference/manifest.html

[dependencies]
tonic = "0.8.3"
prost = "0.11.8"
tokio = { version = "1.18", features = ["macros", "rt-multi-thread"] }
tonic-reflection = "0.6.0"
tonic-build = "0.8.4"
<<<<<<< HEAD
podman-api = "0.10.0"
reqwest = "0.11.16"
=======
etherparse = "0.13.0"
podman-api = "0.10.0"
>>>>>>> 4913f989

[build-dependencies]
tonic-build = "0.8.4"<|MERGE_RESOLUTION|>--- conflicted
+++ resolved
@@ -12,13 +12,9 @@
 tokio = { version = "1.18", features = ["macros", "rt-multi-thread"] }
 tonic-reflection = "0.6.0"
 tonic-build = "0.8.4"
-<<<<<<< HEAD
-podman-api = "0.10.0"
 reqwest = "0.11.16"
-=======
 etherparse = "0.13.0"
 podman-api = "0.10.0"
->>>>>>> 4913f989
 
 [build-dependencies]
 tonic-build = "0.8.4"