--- conflicted
+++ resolved
@@ -1,5 +1,12 @@
-<<<<<<< HEAD
 use tonic::{transport::Server, Request, Response, Status};
+
+use local_ip_address::local_ip;
+use pcap::Device;
+use std::sync::atomic::{AtomicU64, Ordering};
+use std::sync::Arc;
+use std::time::Duration;
+use tokio::task;
+use tokio::time::sleep;
 
 use bookstore::bookstore_server::{Bookstore, BookstoreServer};
 use bookstore::{GetBookRequest, GetBookResponse};
@@ -31,34 +38,6 @@
         Ok(Response::new(response))
     }
 }
-
-#[tokio::main]
-async fn main() -> Result<(), Box<dyn std::error::Error>> {
-    let addr = "[::1]:50051".parse().unwrap();
-    let bookstore = BookStoreImpl::default();
-
-    let reflection_service = tonic_reflection::server::Builder::configure()
-        .register_encoded_file_descriptor_set(bookstore::FILE_DESCRIPTOR_SET)
-        .build()
-        .unwrap();
-
-    println!("gRPC server listening on {}", addr);
-
-    Server::builder()
-        .add_service(BookstoreServer::new(bookstore))
-        .add_service(reflection_service) // Add this
-        .serve(addr)
-        .await?;
-
-    Ok(())
-=======
-use local_ip_address::local_ip;
-use pcap::Device;
-use std::sync::atomic::{AtomicU64, Ordering};
-use std::sync::Arc;
-use std::time::Duration;
-use tokio::task;
-use tokio::time::sleep;
 
 async fn capture_outbound_packets(
     local_ip_address: String,
@@ -133,6 +112,24 @@
 
 #[tokio::main]
 async fn main() -> Result<(), Box<dyn std::error::Error>> {
-    bandwidth_listener().await
->>>>>>> 2178e817
+    bandwidth_listener().await;
+
+
+    let addr = "[::1]:50051".parse().unwrap();
+    let bookstore = BookStoreImpl::default();
+
+    let reflection_service = tonic_reflection::server::Builder::configure()
+        .register_encoded_file_descriptor_set(bookstore::FILE_DESCRIPTOR_SET)
+        .build()
+        .unwrap();
+
+    println!("gRPC server listening on {}", addr);
+
+    Server::builder()
+        .add_service(BookstoreServer::new(bookstore))
+        .add_service(reflection_service) // Add this
+        .serve(addr)
+        .await?;
+
+    Ok(())
 }