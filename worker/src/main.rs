use std::collections::HashMap;
use std::time::Duration;

use podman_api::api::Container;
use podman_api::models::ContainerStats;
use podman_api::opts::ContainerStatsOpts;
use podman_api::opts::ContainerListOpts;
use podman_api::models::ContainerStats200Response;
use podman_api::Podman;

use tonic::{transport::Server, Request, Response, Status};
// use tonic::{Request, Response, Status};

// Load in gRPC service definitions
// use proto_memory::memory_service_server::{MemoryService, MemoryServiceServer};
// use proto_memory::MemoryMetadata;

// use proto_compute::compute_service_server::{ComputeService, ComputeServiceServer};
// use proto_compute::ComputeMetadata;

// use proto_network::network_service_server::{NetworkService, NetworkServiceServer};
// use proto_network::NetworkMetadata;

// use proto_storage::storage_service_server::{StorageService, StorageServiceServer};
// use proto_storage::StorageMetadata;

// use std::sync::Arc;
<<<<<<< HEAD
pub mod resource;
=======
use hello_world::greeter_server::{Greeter, GreeterServer};
use hello_world::{HelloReply, HelloRequest};

mod hello_world {
    include!("helloworld.rs");
}

mod proto_compute {
	include!("compute.rs");
}
>>>>>>> 4913f989

mod proto_memory {
	include!("memory.rs");

	pub(crate) const FILE_DESCRIPTOR_SET: &[u8] =
		tonic::include_file_descriptor_set!("greeter_descriptor");
}

<<<<<<< HEAD
=======
mod proto_storage {
	include!("storage.rs");
}

mod proto_network {
	include!("network.rs");
}

#[derive(Default)]
pub struct ComputeServiceImpl {}

#[derive(Default)]
pub struct MemoryServiceImpl {}

#[derive(Default)]
pub struct StorageServiceImpl {}

#[derive(Default)]
pub struct NetworkServiceImpl {}

#[derive(Default)]
pub struct MyGreeter {}

#[tonic::async_trait]
impl Greeter for MyGreeter {
    async fn say_hello(
        &self,
        request: Request<HelloRequest>,
    ) -> Result<Response<HelloReply>, Status> {
        println!("Got a request from {:?}", request.remote_addr());

        let reply = hello_world::HelloReply {
            message: format!("Hello {}!", request.into_inner().name),
        };
        Ok(Response::new(reply))
    }
}

#[tonic::async_trait]
trait GetStats {
	async fn get_stats(&self, request: Request<()>) -> Result<Response<HashMap<String, String>>, Status>;
}

#[tonic::async_trait]
impl GetStats for ContainerStats {
    async fn get_stats(&self, request: Request<()>) -> Result<Response<HashMap<String, String>>, Status> {
        let mut stats_result: HashMap<String, String> = HashMap::new();
		
		// Change this accordingle
        let podman = Podman::unix("unix:///var/run/podman/podman.sock");
        let container_stats_opts = podman_api::opts::ContainerStatsOpts::default();
		let container_list_opts = podman_api::opts::ContainerListOpts::default();
        let containers = podman.containers().list(&container_list_opts).await;

        for container in containers {
			let stats: ContainerStats200Response = podman.containers().stats(&container_stats_opts).await.unwrap();
			for (key, value) in stats.as_object().unwrap() {
				let value_str = value.to_string();
				stats_result.insert(key.to_string(), value_str);
			}
		}
		Ok(Response::new(stats_result))
    }
}

>>>>>>> 4913f989
#[tokio::main]
async fn main() -> Result<(), Box<dyn std::error::Error>> {
    let addr = "[::1]:50051".parse().unwrap();
    let greeter = MyGreeter::default();

	let reflection_service = tonic_reflection::server::Builder::configure()
		.register_encoded_file_descriptor_set(proto_memory::FILE_DESCRIPTOR_SET)
		.build()
		.unwrap();

    println!("GreeterServer listening on {}", addr);

<<<<<<< HEAD
	Server::builder()
=======
    Server::builder()
        .add_service(GreeterServer::new(greeter))
>>>>>>> 4913f989
		.add_service(reflection_service)
        .serve(addr)
        .await?;

    Ok(())
}<|MERGE_RESOLUTION|>--- conflicted
+++ resolved
@@ -25,9 +25,7 @@
 // use proto_storage::StorageMetadata;
 
 // use std::sync::Arc;
-<<<<<<< HEAD
 pub mod resource;
-=======
 use hello_world::greeter_server::{Greeter, GreeterServer};
 use hello_world::{HelloReply, HelloRequest};
 
@@ -38,7 +36,6 @@
 mod proto_compute {
 	include!("compute.rs");
 }
->>>>>>> 4913f989
 
 mod proto_memory {
 	include!("memory.rs");
@@ -47,8 +44,6 @@
 		tonic::include_file_descriptor_set!("greeter_descriptor");
 }
 
-<<<<<<< HEAD
-=======
 mod proto_storage {
 	include!("storage.rs");
 }
@@ -114,7 +109,6 @@
     }
 }
 
->>>>>>> 4913f989
 #[tokio::main]
 async fn main() -> Result<(), Box<dyn std::error::Error>> {
     let addr = "[::1]:50051".parse().unwrap();
@@ -127,12 +121,8 @@
 
     println!("GreeterServer listening on {}", addr);
 
-<<<<<<< HEAD
-	Server::builder()
-=======
     Server::builder()
         .add_service(GreeterServer::new(greeter))
->>>>>>> 4913f989
 		.add_service(reflection_service)
         .serve(addr)
         .await?;
