--- conflicted
+++ resolved
@@ -7,16 +7,13 @@
 # See more keys and their definitions at https://doc.rust-lang.org/cargo/reference/manifest.html
 
 [dependencies]
-<<<<<<< HEAD
 dotenv = "0.15.0"
 serde = { version = "1.0.160", features = ["derive"] }
 serde_json = "1.0.96"
 reqwest = { version = "0.11.16", features = ["rustls-tls", "json"] }
 dotenv_codegen = "0.15.0"
-=======
 serde = "1.0.160"
 serde_json = "1.0.96"
 tokio = "1.28.0"
 tonic = "0.9.2"
-amiquip = "0.4"
->>>>>>> 4913f989
+amiquip = "0.4"