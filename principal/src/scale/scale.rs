--- conflicted
+++ resolved
@@ -6,17 +6,9 @@
 use std::time::{Duration, SystemTime};
 
 use serde::{Deserialize, Serialize};
+
 use tokio::sync::Notify;
-
-<<<<<<< HEAD
 use tracing::{error, info};
-=======
-use std::net::SocketAddr;
-use std::str::FromStr;
-
-use tracing::{info, error};
-use tracing_subscriber::prelude::*;
->>>>>>> 289f4c91
 use tracing_subscriber::fmt;
 use tracing_subscriber::prelude::*;
 
@@ -33,11 +25,8 @@
 	time: SystemTime,
 }
 
-
-
 #[tokio::main(flavor = "current_thread")]
-<<<<<<< HEAD
-async fn main() {
+pub async fn main() {
 	// Creates a channel to communciate between threads
 	tracing_subscriber::registry()
 		.with(fmt::layer())
@@ -169,133 +158,4 @@
 			std::thread::sleep(Duration::from_millis(1000));
 		}
 	});
-=======
-pub async fn main() {
-    /* Creates a channel to communciate between threads */
-    tracing_subscriber::registry()  
-        .with(fmt::layer())
-        .try_init()
-        .ok();
-
-    let addr = "amqp://andrew:rabbitmqlatest@localhost:5672";
-    let conn = Connection::connect(&addr, ConnectionProperties::default())
-        .await
-        .unwrap_or_else(|error| {
-            error!("Problem connecting to RabbitMQ: {:?}", error);
-            std::process::exit(1) // sure, exit instead of panic
-           });
-    
-    
-    info!("Connected to RabbitMQ");
-
-    let (tx, rs) = mpsc::channel::<Metrics>();
-    let channel = conn.create_channel().await.unwrap();
-
-    /*  Set thresholds for latency and request rates */
-    let request_rate_threshold = 10.0;
-    let latency_threshold = 100.0;
-    let cpu_threshold = 70.0;
-    let memory_threshold = 80.0;
-    let disk_threshold = 90.0;
-        
-    let queue_name = "metrics_queue".to_string();
-    let queue_declare_options = QueueDeclareOptions::default();
-    let queue_consume_options = BasicConsumeOptions::default();
-    let queue_bind_options = QueueBindOptions::default();
-
-    channel 
-        .queue_declare(&queue_name, queue_declare_options, lapin::types::FieldTable::default())
-        .await
-        .unwrap();
-    
-    channel.queue_bind(&queue_name, "", &queue_name, queue_bind_options, lapin::types::FieldTable::default())
-        .await
-        .unwrap();
-
-    
-    let mut consumer = channel
-        .basic_consume(&queue_name, "", queue_consume_options, lapin::types::FieldTable::default())
-        .await
-        .unwrap();
-
-    /* Spawn a thread to read data from a file and send it over the channel (this will be replaced with a Podman container in the future) */
-    thread::spawn(move || {
-      let file = File::open("../data/dummy_data.json").unwrap();
-      let reader = BufReader::new(file);
-
-      for line in reader.lines() {
-        if let Ok(json_str) = line {
-          if let Ok(metrics) = serde_json::from_str::<Metrics>(&json_str) {
-            tx.send(metrics).unwrap();
-          }
-        }
-      }  
-    });
-
-    thread::spawn(move || {
-        let mut metrics = Vec::<Metrics>::new();
-        let mut last_notification = SystemTime::now();
-        let notify = Notify::new();
-    
-        loop {
-            match rs.try_recv() {
-                Ok(metric) => {
-                    metrics.push(metric);
-                }
-                Err(mpsc::TryRecvError::Empty) => {
-                    let mut cpu_total = 0.0;
-                    let mut memory_total = 0.0;
-                    let mut disk_total = 0.0;
-                    let mut network_total = 0.0;
-    
-                    let num_metrics = metrics.len() as f64;
-    
-                    for metric in metrics.iter() {
-                        cpu_total += metric.cpu;
-                        memory_total += metric.memory;
-                        disk_total += metric.disk;
-                        network_total += metric.network;
-                    }
-    
-                    let cpu_avg = cpu_total / num_metrics;
-                    let memory_avg = memory_total / num_metrics;
-                    let disk_avg = disk_total / num_metrics;
-                    let network_avg = network_total / num_metrics;
-                    let network_threshold = 50.0;
-    
-                    if cpu_avg > cpu_threshold {
-                        println!("CPU usage is above threshold of {}$", cpu_threshold);
-                    }
-    
-                    if memory_avg > memory_threshold {
-                        println!("Memory usage is above threshold of {}$", memory_threshold);
-                    }
-    
-                    if network_avg > network_threshold {
-                        println!("Network usage is above threshold of {}$", network_threshold);
-                    }
-
-                    if disk_avg > disk_threshold {
-                        println!("Disk usage above threshold of {}$", disk_threshold);
-                    }
-    
-                    let elapsed_time = last_notification.elapsed().unwrap().as_millis() as f64;
-                    if elapsed_time > latency_threshold {
-                        println!("Latency is above threshold of {}ms", latency_threshold);
-                    }
-    
-                    metrics.clear();
-                    last_notification = SystemTime::now();
-    
-                    notify.notify_one();
-                }
-                Err(mpsc::TryRecvError::Disconnected) => {
-                    error!("The channel is disconnected, stopping metrics collection");
-                    break;
-                }
-            }
-            std::thread::sleep(Duration::from_millis(1000));
-        }
-    });
->>>>>>> 289f4c91
 }