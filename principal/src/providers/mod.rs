<<<<<<< HEAD
pub mod hetzner;
pub mod vultr;
=======
pub mod vultr;
pub mod hosthatch;
>>>>>>> 289f4c91
<|MERGE_RESOLUTION|>--- conflicted
+++ resolved
@@ -1,7 +1,3 @@
-<<<<<<< HEAD
 pub mod hetzner;
 pub mod vultr;
-=======
-pub mod vultr;
-pub mod hosthatch;
->>>>>>> 289f4c91
+pub mod hosthatch;